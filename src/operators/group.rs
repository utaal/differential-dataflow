//! Group records by a key, and apply a reduction function.
//!
//! The `group` operators act on data that can be viewed as pairs `(key, val)`. They group records
//! with the same key, and apply user supplied functions to the key and a list of values, which are
//! expected to populate a list of output values.
//!
//! Several variants of `group` exist which allow more precise control over how grouping is done.
//! For example, the `_by` suffixed variants take arbitrary data, but require a key-value selector
//! to be applied to each record. The `_u` suffixed variants use unsigned integers as keys, and
//! will use a dense array rather than a `HashMap` to store their keys.
//!
//! The list of values are presented as an iterator which internally merges sorted lists of values.
//! This ordering can be exploited in several cases to avoid computation when only the first few
//! elements are required.
//!
//! #Examples
//!
//! This example groups a stream of `(key,val)` pairs by `key`, and yields only the most frequently
//! occurring value for each key.
//!
//! ```ignore
//! stream.group(|key, vals, output| {
//!     let (mut max_val, mut max_wgt) = vals.next().unwrap();
//!     for (val, wgt) in vals {
//!         if wgt > max_wgt {
//!             max_wgt = wgt;
//!             max_val = val;
//!         }
//!     }
//!     output.push((max_val.clone(), max_wgt));
//! })
//! ```

use std::default::Default;
use std::collections::HashMap;
use std::ops::DerefMut;

use itertools::Itertools;

use ::{Data, Collection, Delta};
use timely::dataflow::*;
use timely::dataflow::operators::{Map, Unary};
use timely::dataflow::channels::pact::Exchange;
use timely_sort::{LSBRadixSorter, Unsigned};

use collection::{LeastUpperBound, Lookup, Trace, BasicTrace, Offset};
use collection::trace::CollectionIterator;
use collection::basic::DifferenceIterator;
use collection::compact::Compact;

use iterators::coalesce::Coalesce;

/// Extension trait for the `group` differential dataflow method
pub trait Group<G: Scope, K: Data, V: Data> : GroupBy<G, (K,V)>
    where G::Timestamp: LeastUpperBound {

    /// Groups records by their first field, and applies reduction logic to the associated values.
    fn group<L, V2: Data>(&self, logic: L) -> Collection<G, (K,V2)>
<<<<<<< HEAD
        where L: Fn(&K, &mut CollectionIterator<DifferenceIterator<V>>, &mut Vec<(V2, Delta)>)+'static {
=======
        where L: Fn(&K, &mut CollectionIterator<V>, &mut Vec<(V2, Delta)>)+'static;
}

impl<G: Scope, K: Data+Default, V: Data+Default> Group<G, K, V> for Collection<G, (K,V)>
where G::Timestamp: LeastUpperBound {
    fn group<L, V2: Data>(&self, logic: L) -> Collection<G, (K,V2)>
        where L: Fn(&K, &mut CollectionIterator<V>, &mut Vec<(V2, Delta)>)+'static {
>>>>>>> 9995c6e7
            self.group_by_core(
                |x| x,
                |&(ref k,_)| k.hashed(),
                |k| k.hashed(),
                |k,v2| ((*k).clone(), (*v2).clone()),
                |_| HashMap::new(),//RHHMap::new(|x: &K| x.hashed() as usize),
                logic
            )
    }
}

pub trait GroupUnsigned<G: Scope, U: Unsigned+Data+Default, V: Data> : GroupBy<G, (U,V)>
    where G::Timestamp: LeastUpperBound {
    fn group_u<L, V2: Data>(&self, logic: L) -> Collection<G, (U, V2)>
        where L: Fn(&U, &mut CollectionIterator<DifferenceIterator<V>>, &mut Vec<(V2, i32)>)+'static {
            self.group_by_core(
                |x| x,
                |&(ref k,_)| k.as_u64(),
                |k| k.clone(),
                |k, v| (k.clone(), (*v).clone()),
                |x| (Vec::new(), x),
                logic)
    }
}

// implement `GroupBy` for any stream implementing `Unary` and `Map` (most of them).
impl<G: Scope, U: Unsigned+Data+Default, V: Data, S> GroupUnsigned<G, U, V> for S
where G::Timestamp: LeastUpperBound,
      S: GroupBy<G, (U,V)> { }


// implement `GroupBy` for any collection.
impl<G: Scope, D1: Data> GroupBy<G, D1> for Collection<G, D1>
where G::Timestamp: LeastUpperBound {
    fn group_by_u<
        U:     Data+Unsigned+Default,
        V1:    Data,
        V2:    Data,
        D2:    Data,
        KV:    Fn(D1)->(U,V1)+'static,
        Logic: Fn(&U, &mut CollectionIterator<DifferenceIterator<V1>>, &mut Vec<(V2, i32)>)+'static,
        Reduc: Fn(&U, &V2)->D2+'static,
    >
            (&self, kv: KV, reduc: Reduc, logic: Logic) -> Collection<G, D2> {
                self.map(kv)
                    .group_by_core(|x| x,
                                    |&(ref k,_)| k.as_u64(),
                                    |k| k.clone(),
                                    reduc,
                                    |x| (Vec::new(), x),
                                    logic)
    }
}


/// Extension trait for the `group_by` and `group_by_u` differential dataflow methods.
pub trait GroupBy<G: Scope, D1: Data> : GroupByCore<G, D1>
where G::Timestamp: LeastUpperBound {

    /// Groups input records together by key and applies a reduction function.
    ///
    /// `group_by` transforms a stream of records of type `D1` into a stream of records of type `D2`,
    /// by first transforming each input record into a `(key, val): (K, V1)` pair. For each key with
    /// some values, `logic` is invoked on the key and an value enumerator which presents `(V1, i32)`
    /// pairs, indicating for each value its multiplicity. `logic` is expected to populate its third
    /// argument, a `&mut Vec<(V2, i32)>` indicating multiplicities of output records. Finally, for
    /// each `(key,val) : (K,V2)` pair produced, `reduc` is applied to produce an output `D2` record.
    ///
    /// This all may seem overcomplicated, and it may indeed become simpler in the future. For the
    /// moment it is designed to allow as much programmability as possible.
    fn group_by<
        K:     Data,        //  type of the key
        V1:    Data,     //  type of the input value
        V2:    Data,     //  type of the output value
        D2:    Data,                                //  type of the output data
        KV:    Fn(D1)->(K,V1)+'static,              //  function from data to (key,val)
        Part:  Fn(&D1)->u64+'static,                //  partitioning function; should match KH
        U:     Unsigned+Default,
        KH:    Fn(&K)->U+'static,                   //  partitioning function for key; should match Part.

        // user-defined operator logic, from a key and value iterator, populating an output vector.
        Logic: Fn(&K, &mut CollectionIterator<DifferenceIterator<V1>>, &mut Vec<(V2, i32)>)+'static,

        // function from key and output value to output data.
        Reduc: Fn(&K, &V2)->D2+'static,
    >
    (&self, kv: KV, part: Part, key_h: KH, reduc: Reduc, logic: Logic) -> Collection<G, D2> {
        self.group_by_core(kv, part, key_h, reduc, |_| HashMap::new(), logic)
    }

    /// A specialization of the `group_by` method to the case that the key type `K` is an unsigned
    /// integer, and the strategy for indexing by key is simply to index into a vector.
    fn group_by_u<
        U:     Data+Unsigned+Default,
        V1:    Data,
        V2:    Data,
        D2:    Data,
        KV:    Fn(D1)->(U,V1)+'static,
        Logic: Fn(&U, &mut CollectionIterator<DifferenceIterator<V1>>, &mut Vec<(V2, i32)>)+'static,
        Reduc: Fn(&U, &V2)->D2+'static,
    >
            (&self, kv: KV, reduc: Reduc, logic: Logic) -> Collection<G, D2>;
}

pub trait GroupByCore<G: Scope, D1: Data> {

    fn group_by_core<
        K:     Data,
        V1:    Data,
        V2:    Data,
        D2:    Data,
        KV:    Fn(D1)->(K,V1)+'static,
        Part:  Fn(&D1)->u64+'static,
        U:     Unsigned+Default,
        KH:    Fn(&K)->U+'static,
        Look:  Lookup<K, Offset>+'static,
        LookG: Fn(u64)->Look,
        Logic: Fn(&K, &mut CollectionIterator<DifferenceIterator<V1>>, &mut Vec<(V2, i32)>)+'static,
        Reduc: Fn(&K, &V2)->D2+'static,
    >
    (&self, kv: KV, part: Part, key_h: KH, reduc: Reduc, look: LookG, logic: Logic) -> Collection<G, D2>;

}

impl<G: Scope, D1: Data> GroupByCore<G, D1> for Collection<G, D1> where G::Timestamp: LeastUpperBound {

    /// The lowest level `group*` implementation, which is parameterized by the type of storage to
    /// use for mapping keys `K` to `Offset`, an internal `CollectionTrace` type. This method should
    /// probably rarely be used directly.
    fn group_by_core<
        K:     Data,
        V1:    Data,
        V2:    Data,
        D2:    Data,
        KV:    Fn(D1)->(K,V1)+'static,
        Part:  Fn(&D1)->u64+'static,
        U:     Unsigned+Default,
        KH:    Fn(&K)->U+'static,
        Look:  Lookup<K, Offset>+'static,
        LookG: Fn(u64)->Look,
        Logic: Fn(&K, &mut CollectionIterator<DifferenceIterator<V1>>, &mut Vec<(V2, i32)>)+'static,
        Reduc: Fn(&K, &V2)->D2+'static,
    >
    (&self, kv: KV, part: Part, key_h: KH, reduc: Reduc, look: LookG, logic: Logic) -> Collection<G, D2> {

        let peers = self.scope().peers();
        let mut log_peers = 0;
        while (1 << (log_peers + 1)) <= peers {
            log_peers += 1;
        }

        let mut source = BasicTrace::new(look(log_peers));
        let mut result = BasicTrace::new(look(log_peers));

        // A map from times to received (key, val, wgt) triples.
        let mut inputs = Vec::new();

        // A map from times to a list of keys that need processing at that time.
        let mut to_do = Vec::new();

        // temporary storage for operator implementations to populate
        let mut buffer = vec![];
        // let mut heap1 = vec![];
        // let mut heap2 = vec![];

        // create an exchange channel based on the supplied Fn(&D1)->u64.
        let exch = Exchange::new(move |&(ref x,_)| part(x));

        let mut sorter = LSBRadixSorter::new();

        // fabricate a data-parallel operator using the `unary_notify` pattern.
        Collection::new(self.inner.unary_notify(exch, "GroupBy", vec![], move |input, output, notificator| {

            // 1. read each input, and stash it in our staging area
            while let Some((time, data)) = input.next() {
                notificator.notify_at(&time);
                inputs.entry_or_insert(time.clone(), || Vec::new())
                      .push(::std::mem::replace(data.deref_mut(), Vec::new()));
            }

            // 2. go through each time of interest that has reached completion
            // times are interesting either because we received data, or because we conclude
            // in the processing of a time that a future time will be interesting.
            while let Some((index, _count)) = notificator.next() {

                // 2a. fetch any data associated with this time.
                if let Some(mut queue) = inputs.remove_key(&index) {

                    // sort things; radix if many, .sort_by if few.
                    let compact = if queue.len() > 1 {
                        for element in queue.into_iter() {
                            sorter.extend(element.into_iter().map(|(d,w)| (kv(d),w)), &|x| key_h(&(x.0).0));
                        }
                        let mut sorted = sorter.finish(&|x| key_h(&(x.0).0));
                        let result = Compact::from_radix(&mut sorted, &|k| key_h(k));
                        sorted.truncate(256);
                        sorter.recycle(sorted);
                        result
                    }
                    else {
                        let mut vec = queue.pop().unwrap();
                        let mut vec = vec.drain(..).map(|(d,w)| (kv(d),w)).collect::<Vec<_>>();
                        vec.sort_by(|x,y| key_h(&(x.0).0).cmp(&key_h((&(y.0).0))));
                        Compact::from_radix(&mut vec![vec], &|k| key_h(k))
                    };

                    if let Some(compact) = compact {

                        let mut stash = Vec::new();
                        for key in &compact.keys {
                            stash.push(index.clone());
                            source.interesting_times(key, &index, &mut stash);
                            for time in &stash {
                                let mut queue = to_do.entry_or_insert((*time).clone(), || { notificator.notify_at(time); Vec::new() });
                                queue.push((*key).clone());
                            }
                            stash.clear();
                        }

                        // add the accumulation to the trace source.
                        // println!("group1");
                        source.set_difference(index.clone(), compact);
                    }
                }

                // 2b. We must now determine for each interesting key at this time, how does the
                // currently reported output match up with what we need as output. Should we send
                // more output differences, and what are they?

                if let Some(mut keys) = to_do.remove_key(&index) {

                    // we may need to produce output at index
                    let mut session = output.session(&index);

                    // we would like these keys in a particular order.
                    keys.sort_by(|x,y| (key_h(&x), x).cmp(&(key_h(&y), y)));
                    keys.dedup();

                    // accumulations for installation into result
                    let mut accumulation = Compact::new(0,0);

                    for key in keys {

                        // acquire an iterator over the collection at `time`.
                        let mut input = source.get_collection(&key, &index);

                        // if we have some data, invoke logic to populate self.dst
                        if input.peek().is_some() { logic(&key, &mut input, &mut buffer); }

                        buffer.sort_by(|x,y| x.0.cmp(&y.0));

                        // push differences in to Compact.
                        let mut compact = accumulation.session();
                        for (val, wgt) in Coalesce::coalesce(result.get_collection(&key, &index)
                                                                   .map(|(v, w)| (v,-w))
                                                                   .merge_by(buffer.iter().map(|&(ref v, w)| (v, w)), |x,y| {
                                                                        x.0 <= y.0
                                                                   }))
                        {
                            let result = (reduc(&key, val), wgt);
                            session.give(result);
                            compact.push(val.clone(), wgt);
                        }
                        compact.done(key);
                        buffer.clear();
                    }

                    if accumulation.vals.len() > 0 {
                        result.set_difference(index.clone(), accumulation);
                    }
                }
            }
        }))
    }
}<|MERGE_RESOLUTION|>--- conflicted
+++ resolved
@@ -56,17 +56,13 @@
 
     /// Groups records by their first field, and applies reduction logic to the associated values.
     fn group<L, V2: Data>(&self, logic: L) -> Collection<G, (K,V2)>
-<<<<<<< HEAD
-        where L: Fn(&K, &mut CollectionIterator<DifferenceIterator<V>>, &mut Vec<(V2, Delta)>)+'static {
-=======
-        where L: Fn(&K, &mut CollectionIterator<V>, &mut Vec<(V2, Delta)>)+'static;
+        where L: Fn(&K, &mut CollectionIterator<DifferenceIterator<V>>, &mut Vec<(V2, Delta)>)+'static;
 }
 
 impl<G: Scope, K: Data+Default, V: Data+Default> Group<G, K, V> for Collection<G, (K,V)>
 where G::Timestamp: LeastUpperBound {
     fn group<L, V2: Data>(&self, logic: L) -> Collection<G, (K,V2)>
-        where L: Fn(&K, &mut CollectionIterator<V>, &mut Vec<(V2, Delta)>)+'static {
->>>>>>> 9995c6e7
+        where L: Fn(&K, &mut CollectionIterator<DifferenceIterator<V>>, &mut Vec<(V2, Delta)>)+'static {
             self.group_by_core(
                 |x| x,
                 |&(ref k,_)| k.hashed(),
